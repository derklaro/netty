<?xml version="1.0" encoding="UTF-8"?>
<!--
  ~ Copyright 2021 The Netty Project
  ~
  ~ The Netty Project licenses this file to you under the Apache License,
  ~ version 2.0 (the "License"); you may not use this file except in compliance
  ~ with the License. You may obtain a copy of the License at:
  ~
  ~   https://www.apache.org/licenses/LICENSE-2.0
  ~
  ~ Unless required by applicable law or agreed to in writing, software
  ~ distributed under the License is distributed on an "AS IS" BASIS, WITHOUT
  ~ WARRANTIES OR CONDITIONS OF ANY KIND, either express or implied. See the
  ~ License for the specific language governing permissions and limitations
  ~ under the License.
  -->
<project xmlns="http://maven.apache.org/POM/4.0.0" xmlns:xsi="http://www.w3.org/2001/XMLSchema-instance" xsi:schemaLocation="http://maven.apache.org/POM/4.0.0 https://maven.apache.org/maven-v4_0_0.xsd">
  <modelVersion>4.0.0</modelVersion>
  <parent>
<<<<<<< HEAD
    <groupId>io.netty</groupId>
    <artifactId>netty-parent</artifactId>
    <version>4.2.1.Final-SNAPSHOT</version>
  </parent>

  <artifactId>netty-codec-native-quic</artifactId>
=======
    <groupId>io.netty.incubator</groupId>
    <artifactId>netty-incubator-codec-parent-quic</artifactId>
    <version>0.0.73.Final-SNAPSHOT</version>
  </parent>

  <artifactId>netty-incubator-codec-native-quic</artifactId>
  <version>0.0.73.Final-SNAPSHOT</version>
  <name>Netty/Incubator/Codec/Native/Quic</name>
>>>>>>> 32d11586
  <packaging>${packaging.type}</packaging>

  <name>Netty/Codec/Native/Quic</name>

  <properties>
    <javaModuleNameClassifier>${os.detected.name}.${os.detected.arch}</javaModuleNameClassifier>
    <javaModuleNameWithClassifier>${javaModuleName}.${javaModuleNameClassifier}</javaModuleNameWithClassifier>
    <javaModuleName>io.netty.handler.codec.quic</javaModuleName>
    <fragmentHost>io.netty.netty-codec-classes-quic</fragmentHost>
    <logging.config>${project.basedir}/../codec-native-quic/src/test/resources/logback-test.xml</logging.config>
    <nativeSourceDirectory>${project.basedir}/src/main/c</nativeSourceDirectory>
    <nativeLibOnlyDir>${project.build.directory}/native-lib-only</nativeLibOnlyDir>
    <skipTests>false</skipTests>
    <packaging.type>jar</packaging.type>
    <jni.classifier>${os.detected.name}-${os.detected.arch}</jni.classifier>
    <jniLibPrefix>netty_quiche42</jniLibPrefix>
    <jniLibName>${jniLibPrefix}_${os.detected.name}_${os.detected.arch}</jniLibName>
    <jniUtilIncludeDir>${project.build.directory}/netty-jni-util/</jniUtilIncludeDir>
    <boringsslSourceDir>${project.build.directory}/boringssl-source</boringsslSourceDir>
    <boringsslBuildDir>${boringsslSourceDir}/build-target</boringsslBuildDir>
    <boringsslHomeDir>${project.build.directory}/boringssl</boringsslHomeDir>
    <boringsslHomeBuildDir>${boringsslHomeDir}/build</boringsslHomeBuildDir>
    <boringsslHomeIncludeDir>${boringsslHomeDir}/include</boringsslHomeIncludeDir>
    <boringsslRepository>https://boringssl.googlesource.com/boringssl</boringsslRepository>
    <!-- Lets use what we use in netty-tcnative-boringssl-static -->
    <boringsslBranch>main</boringsslBranch>
    <boringsslCommitSha>cccf8525db8a57153d3cb3e22efed2db4b71a8ab</boringsslCommitSha>

    <quicheSourceDir>${project.build.directory}/quiche-source</quicheSourceDir>
    <quicheBuildDir>${quicheSourceDir}/target/release</quicheBuildDir>
    <quicheHomeDir>${project.build.directory}/quiche</quicheHomeDir>
    <quicheHomeBuildDir>${quicheHomeDir}/build</quicheHomeBuildDir>
    <quicheHomeIncludeDir>${quicheHomeDir}/quiche/include</quicheHomeIncludeDir>
    <quicheRepository>https://github.com/cloudflare/quiche</quicheRepository>
    <quicheBranch>master</quicheBranch>
    <quicheCommitSha>68c296009f87a10e1cb935c5879e53bcc412d00c</quicheCommitSha>
    <generatedSourcesDir>${project.build.directory}/generated-sources</generatedSourcesDir>
    <templateDir>${project.build.directory}/template</templateDir>
    <cargoTarget />
    <cflags />
    <ldflags />
    <extraCmakeFlags />
    <extraCflags />
    <extraCxxflags />
    <extraLdflags />
    <extraConfigureArg />
    <extraConfigureArg2 />
    <macosxDeploymentTarget />
    <bundleNativeCode />
    <crossCompile />
  </properties>

  <profiles>
    <profile>
      <id>oss-fuzz</id>
      <properties>
        <cflags>-std=c99 ${env.CFLAGS} -I${quicheHomeIncludeDir} -I${boringsslHomeIncludeDir}</cflags>
      </properties>
    </profile>
    <profile>
      <id>windows</id>
      <activation>
        <os>
          <family>windows</family>
        </os>
      </activation>
      <properties>
        <boringsslHomeBuildDir>${boringsslHomeDir}/build/RelWithDebInfo</boringsslHomeBuildDir>
        <quicheTarget>x86_64-pc-windows-msvc</quicheTarget>
        <cargoTarget>--target=${quicheTarget}</cargoTarget>
        <quicheBuildDir>${quicheSourceDir}/target/${quicheTarget}/release</quicheBuildDir>
        <cmakeAsmFlags />
        <cmakeCFlags />
        <!-- Disable one warning to be able to build on windows -->
        <cmakeCxxFlags>/wd4091</cmakeCxxFlags>
        <libssl>ssl.lib</libssl>
        <libcrypto>crypto.lib</libcrypto>
        <libquiche>quiche.lib</libquiche>
        <bundleNativeCode>META-INF/native/${jniLibName}.dll;osname=win32;processor=${os.detected.arch}</bundleNativeCode>
      </properties>
    </profile>
    <profile>
      <id>mac</id>
      <activation>
        <os>
          <family>mac</family>
        </os>
      </activation>
      <properties>
        <!--  We need 10.13 as minimum to compile quiche and boringssl  -->
        <macosxDeploymentTarget>10.13</macosxDeploymentTarget>
        <!-- On *nix, add ASM flags to disable executable stack -->
        <cmakeAsmFlags>-Wa,--noexecstack -mmacosx-version-min=${macosxDeploymentTarget}</cmakeAsmFlags>
        <extraCflags>-mmacosx-version-min=${macosxDeploymentTarget}</extraCflags>
        <cmakeCFlags>${extraCflags} -O3 -fno-omit-frame-pointer</cmakeCFlags>
        <!-- We need to define __STDC_CONSTANT_MACROS and __STDC_FORMAT_MACROS when building boringssl on centos 6 -->
        <cmakeCxxFlags>${extraCxxflags} -O3 -fno-omit-frame-pointer -Wno-error=range-loop-analysis</cmakeCxxFlags>
        <libssl>libssl.a</libssl>
        <libcrypto>libcrypto.a</libcrypto>
        <libquiche>libquiche.a</libquiche>
        <extraLdflags>-platform_version,macos,${macosxDeploymentTarget},${macosxDeploymentTarget} -mmacosx-version-min=${macosxDeploymentTarget}</extraLdflags>
        <extraConfigureArg>MACOSX_DEPLOYMENT_TARGET=${macosxDeploymentTarget}</extraConfigureArg>
        <bundleNativeCode>META-INF/native/lib${jniLibName}.jnilib;osname=macos;osname=macosx;processor=${os.detected.arch}</bundleNativeCode>
      </properties>
    </profile>
    <profile>
      <id>mac-m1-cross-compile</id>
      <properties>
        <jniLibName>${jniLibPrefix}_osx_aarch_64</jniLibName>
        <jni.classifier>osx-aarch_64</jni.classifier>
        <javaModuleNameClassifier>osx.aarch_64</javaModuleNameClassifier>
        <macosxDeploymentTarget>11.0</macosxDeploymentTarget>
        <extraCflags>-target arm64-apple-macos11</extraCflags>
        <extraCxxflags>-target arm64-apple-macos11</extraCxxflags>
        <!-- On *nix, add ASM flags to disable executable stack -->
        <cmakeAsmFlags>-Wa,--noexecstack -target arm64-apple-macos11</cmakeAsmFlags>
        <extraCmakeFlags>-DCMAKE_SYSTEM_PROCESSOR=arm64 -DCMAKE_OSX_ARCHITECTURES=arm64</extraCmakeFlags>
        <cmakeCFlags>${extraCflags} -O3 -fno-omit-frame-pointer</cmakeCFlags>
        <!-- We need to define __STDC_CONSTANT_MACROS and __STDC_FORMAT_MACROS when building boringssl on centos 6 -->
        <cmakeCxxFlags>${extraCxxflags} -O3 -fno-omit-frame-pointer -Wno-error=range-loop-analysis</cmakeCxxFlags>
        <libssl>libssl.a</libssl>
        <libcrypto>libcrypto.a</libcrypto>
        <libquiche>libquiche.a</libquiche>
        <extraLdflags>-arch arm64 -platform_version,macos,${macosxDeploymentTarget},${macosxDeploymentTarget}</extraLdflags>
        <extraConfigureArg>--host=aarch64-apple-darwin</extraConfigureArg>
        <extraConfigureArg2>MACOSX_DEPLOYMENT_TARGET=${macosxDeploymentTarget}</extraConfigureArg2>
        <bundleNativeCode>META-INF/native/lib${jniLibName}.jnilib;osname=macos;osname=macosx;processor=aarch64</bundleNativeCode>
        <!-- Don't run tests as we can't load the aarch64 lib on a x86_64 system -->
        <skipTests>true</skipTests>
        <crossCompile>mac</crossCompile>
        <quicheTarget>aarch64-apple-darwin</quicheTarget>
        <cargoTarget>--target=${quicheTarget}</cargoTarget>
        <quicheBuildDir>${quicheSourceDir}/target/${quicheTarget}/release</quicheBuildDir>
      </properties>
    </profile>
    <profile>
      <id>mac-intel-cross-compile</id>
      <properties>
        <jniLibName>${jniLibPrefix}_osx_x86_64</jniLibName>
        <jni.classifier>osx-x86_64</jni.classifier>
        <javaModuleNameClassifier>osx.x86_64</javaModuleNameClassifier>
        <macosxDeploymentTarget>10.13</macosxDeploymentTarget>
        <extraCflags>-target x86_64-apple-macos10.13 -mmacosx-version-min=${macosxDeploymentTarget}</extraCflags>
        <extraCxxflags>-target x86_64-apple-macos10.13</extraCxxflags>
        <!-- On *nix, add ASM flags to disable executable stack -->
        <cmakeAsmFlags>-Wa,--noexecstack -target x86_64-apple-macos10.13 -mmacosx-version-min=${macosxDeploymentTarget}</cmakeAsmFlags>
        <extraCmakeFlags>-DCMAKE_SYSTEM_PROCESSOR=x86_64 -DCMAKE_OSX_ARCHITECTURES=x86_64</extraCmakeFlags>
        <cmakeCFlags>${extraCflags} -O3 -fno-omit-frame-pointer</cmakeCFlags>
        <!-- We need to define __STDC_CONSTANT_MACROS and __STDC_FORMAT_MACROS when building boringssl on centos 6 -->
        <cmakeCxxFlags>${extraCxxflags} -O3 -fno-omit-frame-pointer -Wno-error=range-loop-analysis</cmakeCxxFlags>
        <libssl>libssl.a</libssl>
        <libcrypto>libcrypto.a</libcrypto>
        <libquiche>libquiche.a</libquiche>
        <extraLdflags>-arch x86_64 -platform_version,macos,${macosxDeploymentTarget},${macosxDeploymentTarget} -mmacosx-version-min=${macosxDeploymentTarget}</extraLdflags>
        <extraConfigureArg>--host=x86_64-apple-darwin</extraConfigureArg>
        <extraConfigureArg2>MACOSX_DEPLOYMENT_TARGET=${macosxDeploymentTarget}</extraConfigureArg2>
        <bundleNativeCode>META-INF/native/lib${jniLibName}.jnilib;osname=macos;osname=macosx;processor=x86_64</bundleNativeCode>
        <!-- Don't run tests as we can't load the x86_64 lib on a aarch64 system -->
        <skipTests>true</skipTests>
        <crossCompile>mac</crossCompile>
        <quicheTarget>x86_64-apple-darwin</quicheTarget>
        <cargoTarget>--target=${quicheTarget}</cargoTarget>
        <quicheBuildDir>${quicheSourceDir}/target/${quicheTarget}/release</quicheBuildDir>
      </properties>
    </profile>
    <profile>
      <id>linux</id>
      <activation>
        <os>
          <family>linux</family>
        </os>
        <property>
          <name>!android</name>
        </property>
      </activation>
      <properties>
        <extraCflags>-O3 -fno-omit-frame-pointer</extraCflags>
        <extraCxxflags>-O3 -fno-omit-frame-pointer</extraCxxflags>
        <!-- On *nix, add ASM flags to disable executable stack -->
        <cmakeAsmFlags>-Wa,--noexecstack</cmakeAsmFlags>
        <cmakeCFlags>${extraCflags}</cmakeCFlags>
        <!-- We need to define __STDC_CONSTANT_MACROS and __STDC_FORMAT_MACROS when building boringssl on centos 6 -->
        <cmakeCxxFlags>${extraCxxflags} -Wno-error=maybe-uninitialized -Wno-error=shadow -D__STDC_CONSTANT_MACROS -D__STDC_FORMAT_MACROS</cmakeCxxFlags>
        <libssl>libssl.a</libssl>
        <libcrypto>libcrypto.a</libcrypto>
        <libquiche>libquiche.a</libquiche>
        <extraLdflags>-static-libstdc++ -l:libstdc++.a -Wl,--strip-debug -Wl,--exclude-libs,ALL -Wl,-lrt</extraLdflags>
        <bundleNativeCode>META-INF/native/lib${jniLibName}.so;osname=linux;processor=${os.detected.arch}</bundleNativeCode>
      </properties>
      <dependencies>
        <dependency>
          <groupId>${project.groupId}</groupId>
          <artifactId>netty-transport-native-epoll</artifactId>
          <version>${project.version}</version>
          <classifier>${jni.classifier}</classifier>
          <scope>test</scope>
        </dependency>
      </dependencies>
    </profile>
    <profile>
      <id>android-armeabi-v7a</id>
      <activation>
        <os>
          <family>linux</family>
        </os>
        <property>
          <name>android</name>
        </property>
      </activation>
      <properties>
        <!-- https://developer.android.com/ndk/guides/other_build_systems -->
        <!-- https://github.com/android/ndk/issues/1324 -->
        <androidAbi>armeabi-v7a</androidAbi>
        <androidTriple>armv7a-linux-androideabi</androidTriple>
        <quicheTarget>armv7-linux-androideabi</quicheTarget>
      </properties>
    </profile>
    <profile>
      <id>android-arm64-v8a</id>
      <properties>
        <androidAbi>arm64-v8a</androidAbi>
        <androidTriple>aarch64-linux-android</androidTriple>
        <quicheTarget>aarch64-linux-android</quicheTarget>
      </properties>
    </profile>
    <profile>
      <id>android-x86</id>
      <properties>
        <androidAbi>x86</androidAbi>
        <androidTriple>i686-linux-android</androidTriple>
        <quicheTarget>i686-linux-android</quicheTarget>
      </properties>
    </profile>
    <profile>
      <id>android-x86_64</id>
      <properties>
        <androidAbi>x86_64</androidAbi>
        <androidTriple>x86_64-linux-android</androidTriple>
        <quicheTarget>x86_64-linux-android</quicheTarget>
      </properties>
    </profile>
    <profile>
      <id>android</id>
      <activation>
        <os>
          <family>linux</family>
        </os>
        <property>
          <name>android</name>
        </property>
      </activation>
      <properties>
        <packaging.type>aar</packaging.type>
        <skipTests>true</skipTests>
        <platform>android</platform>
        <androidNdkVersion>21</androidNdkVersion>
        <androidMinSdkVersion>21</androidMinSdkVersion>
        <cargoTarget>--target=${quicheTarget}</cargoTarget>
        <skipIteration>false</skipIteration>
        <nativeLibOnlyDir>${project.build.directory}/native-lib-only/${androidAbi}</nativeLibOnlyDir>
        <quicheBuildDir>${quicheSourceDir}/target/${quicheTarget}/release</quicheBuildDir>
        <extraCflags>-O3 -fno-omit-frame-pointer</extraCflags>
        <extraCxxflags>-O3 -fno-omit-frame-pointer</extraCxxflags>
        <!-- On *nix, add ASM flags to disable executable stack -->
        <cmakeAsmFlags>-Wa,--noexecstack</cmakeAsmFlags>
        <cmakeCFlags>${extraCflags}</cmakeCFlags>
        <!-- We need to define __STDC_CONSTANT_MACROS and __STDC_FORMAT_MACROS when building boringssl on centos 6 -->
        <cmakeCxxFlags>${extraCxxflags} -Wno-error=shadow -D__STDC_CONSTANT_MACROS -D__STDC_FORMAT_MACROS</cmakeCxxFlags>
        <libssl>libssl.a</libssl>
        <libcrypto>libcrypto.a</libcrypto>
        <libquiche>libquiche.a</libquiche>

        <!-- https://developer.android.com/ndk/guides/other_build_systems -->
        <jniLibName>netty_quiche</jniLibName>
        <jni.classifier>${platform}</jni.classifier>
        <javaModuleNameClassifier>android</javaModuleNameClassifier>
        <cflags>-std=c99 -Werror -fno-omit-frame-pointer -fvisibility=hidden -Wunused -Wno-unused-value -O3 -I${quicheHomeIncludeDir} -I${boringsslHomeIncludeDir}</cflags>
        <ldflags>-L${quicheHomeBuildDir} -lquiche -L${boringsslHomeBuildDir} -lssl -lcrypto</ldflags>
        <bundleNativeCode>META-INF/native/${jniLibName}.dll;osname=android;processor=${androidAbi}</bundleNativeCode>
        <ndkToolchain>${ANDROID_NDK_HOME}/toolchains/llvm/prebuilt/linux-x86_64</ndkToolchain>
        <extraLdflags>-Wl,-soname=${jniLibName}.so -Wl,--build-id=sha1 -Wl,--strip-debug -Wl,--exclude-libs,ALL -lm</extraLdflags>

        <extraConfigureArg>--host=${androidTriple}</extraConfigureArg>

        <boringsslBuildDir>${boringsslSourceDir}/build/${androidAbi}</boringsslBuildDir>
        <boringsslHomeDir>${project.build.directory}/boringssl/${androidAbi}</boringsslHomeDir>
        <quicheHomeDir>${project.build.directory}/quiche/${androidAbi}</quicheHomeDir>
        <hawtjniBuildDir>${project.build.directory}/native-build/${androidAbi}</hawtjniBuildDir>
      </properties>
      <build>
        <plugins>
          <plugin>
            <groupId>com.soebes.maven.plugins</groupId>
            <artifactId>iterator-maven-plugin</artifactId>
            <!-- Don't use 0.5.1, it contains a change that merges all properties, 
              and therefore doesn't re-evaluates "nested" properties (e.g. cargoTarget, which uses ${quicheTarget}).
              Keep this version or provide a fix to disable merging of properties in iterator-maven-plugin -->
            <version>0.5.0</version>
            <executions>
              <execution>
                <phase>package</phase>
                <goals>
                  <goal>invoker</goal>
                </goals>
                <configuration>
                  <itemsWithProperties>
                    <itemWithProperty>
                      <name>arm64-v8a</name>
                      <properties>
                        <skipIteration>true</skipIteration>
                      </properties>
                    </itemWithProperty>
                    <itemWithProperty>
                      <name>x86</name>
                      <properties>
                        <skipIteration>true</skipIteration>
                      </properties>
                    </itemWithProperty>
                    <itemWithProperty>
                      <name>x86_64</name>
                      <properties>
                        <skipIteration>true</skipIteration>
                      </properties>
                    </itemWithProperty>
                  </itemsWithProperties>
                  <baseDirectory>${project.basedir}</baseDirectory>
                  <goals>
                    <goal>package</goal>
                  </goals>
                  <profiles>android-@item@,android</profiles>
                  <skip>${skipIteration}</skip>
                </configuration>
              </execution>
            </executions>
          </plugin>
          <plugin>
            <groupId>org.fusesource.hawtjni</groupId>
            <artifactId>hawtjni-maven-plugin</artifactId>
            <executions>
              <execution>
                <id>generate-native-lib</id>
                <configuration>
                  <configureArgs>
                    <configureArg>${extraConfigureArg}</configureArg>
                    <configureArg>${extraConfigureArg2}</configureArg>
                    <configureArg>CFLAGS=${cflags}</configureArg>
                    <configureArg>LDFLAGS=${ldflags} ${extraLdflags}</configureArg>
                    <configureArg>--libdir=${hawtjniBuildDir}/native-build/target/lib</configureArg>

                    <configureArg>TOOLCHAIN=${ndkToolchain}</configureArg>
                    <configureArg>TARGET=${androidTriple}</configureArg>
                    <configureArg>API=${androidMinSdkVersion}</configureArg>
                    <configureArg>AR=${ndkToolchain}/bin/llvm-ar</configureArg>
                    <configureArg>CC=${ndkToolchain}/bin/${androidTriple}${androidMinSdkVersion}-clang</configureArg>
                    <configureArg>AS=${ndkToolchain}/bin/${androidTriple}${androidMinSdkVersion}-clang</configureArg>
                    <configureArg>CXX=${ndkToolchain}/bin/${androidTriple}${androidMinSdkVersion}-clang++</configureArg>
                    <configureArg>LD=${ndkToolchain}/bin/ld</configureArg>
                    <configureArg>RANLIB=${ndkToolchain}/bin/llvm-ranlib</configureArg>
                    <configureArg>STRIP=${ndkToolchain}/bin/llvm-strip</configureArg>
                  </configureArgs>
                  <buildDirectory>${hawtjniBuildDir}</buildDirectory>
                </configuration>
                <goals>
                  <goal>generate</goal>
                  <goal>build</goal>
                </goals>
              </execution>
            </executions>
          </plugin>
          <plugin>
            <artifactId>maven-jar-plugin</artifactId>
            <executions>
              <execution>
                <id>native-jar</id>
                <phase>none</phase>
              </execution>
            </executions>
          </plugin>
          <plugin>
            <groupId>org.apache.felix</groupId>
            <artifactId>maven-bundle-plugin</artifactId>
            <executions>
              <execution>
                <id>generate-manifest</id>
                <phase>none</phase>
              </execution>
            </executions>
          </plugin>
          <plugin>
            <artifactId>maven-antrun-plugin</artifactId>
            <!-- Copy the native lib that was generated and the license material for attribution -->
            <executions>
              <execution>
                <id>copy-android-native-lib</id>
                <phase>initialize</phase>
                <goals>
                  <goal>run</goal>
                </goals>
                <configuration>
                  <target>
                    <!-- Add the ant tasks from ant-contrib -->
                    <taskdef resource="net/sf/antcontrib/antcontrib.properties" />

                    <filter token="JAVA_MODULE_NAME" value="${javaModuleNameWithClassifier}" />
                    <filter token="MIN_SDK_VERSION" value="${androidMinSdkVersion}" />

                    <copy file="src/main/AndroidManifest.xml" todir="${project.build.directory}/android-build/" filtering="true" />
                    <!-- Create an empty MANIFEST.MF file -->
                    <touch file="${project.build.outputDirectory}/META-INF/MANIFEST.MF" mkdirs="true" />
                  </target>
                </configuration>
              </execution>
              <!-- Copy the native lib that was generated and the license material for attribution -->
              <execution>
                <id>copy-native-lib-and-license</id>
                <phase>none</phase>
              </execution>
              <!-- Copy the native android lib that was generated and the license material for attribution -->
              <execution>
                <id>copy-android-native-libs</id>
                <phase>process-test-resources</phase>
                <goals>
                  <goal>run</goal>
                </goals>
                <configuration>
                  <target>
                    <!-- Add the ant tasks from ant-contrib -->
                    <taskdef resource="net/sf/antcontrib/antcontrib.properties" />

                    <copy todir="${project.build.directory}/android-build/native-libs/${androidAbi}" includeEmptyDirs="false">
                      <zipfileset dir="${nativeLibOnlyDir}/META-INF/native" />
                      <regexpmapper handledirsep="yes" from="^(?:[^/]+/)*([^/]+)$" to="\1" />
                    </copy>

                  </target>
                </configuration>
              </execution>
            </executions>
          </plugin>
        </plugins>
      </build>
    </profile>
    <profile>
      <id>linux-aarch64</id>
      <properties>
        <extraCflags>-O3 -fno-omit-frame-pointer</extraCflags>
        <extraCxxflags>-O3 -fno-omit-frame-pointer</extraCxxflags>
        <!-- On *nix, add ASM flags to disable executable stack -->
        <cmakeAsmFlags>-Wa,--noexecstack</cmakeAsmFlags>
        <cmakeCFlags>${extraCflags}</cmakeCFlags>
        <!-- We need to define __STDC_CONSTANT_MACROS and __STDC_FORMAT_MACROS when building boringssl on centos 6 -->
        <cmakeCxxFlags>${extraCxxflags} -Wno-error=maybe-uninitialized -Wno-error=shadow -D__STDC_CONSTANT_MACROS -D__STDC_FORMAT_MACROS</cmakeCxxFlags>
        <libssl>libssl.a</libssl>
        <libcrypto>libcrypto.a</libcrypto>
        <libquiche>libquiche.a</libquiche>
        <extraLdflags>-static-libstdc++ -l:libstdc++.a -Wl,--strip-debug -Wl,--exclude-libs,ALL</extraLdflags>
        <bundleNativeCode>META-INF/native/lib${jniLibName}.so;osname=linux;processor=aarch64</bundleNativeCode>
        <jniLibName>${jniLibPrefix}_linux_aarch_64</jniLibName>
        <jni.classifier>linux-aarch_64</jni.classifier>
        <javaModuleNameClassifier>linux.aarch_64</javaModuleNameClassifier>
        <extraConfigureArg>--host=aarch64-linux-gnu</extraConfigureArg>
        <extraConfigureArg2>CC=aarch64-none-linux-gnu-gcc</extraConfigureArg2>
        <extraCmakeFlags>-DCMAKE_SYSTEM_NAME=Linux -DCMAKE_SYSTEM_PROCESSOR=aarch64 -DCMAKE_C_COMPILER=aarch64-none-linux-gnu-gcc -DCMAKE_CXX_COMPILER=aarch64-none-linux-gnu-g++</extraCmakeFlags>
        <!-- Don't run tests as we can't load the aarch64 lib on a x86_64 system -->
        <skipTests>true</skipTests>
        <crossCompile>linux</crossCompile>
        <quicheTarget>aarch64-unknown-linux-gnu</quicheTarget>
        <cargoTarget>--target=${quicheTarget}</cargoTarget>
        <quicheBuildDir>${quicheSourceDir}/target/${quicheTarget}/release</quicheBuildDir>
      </properties>
    </profile>
    <profile>
      <id>leak</id>
      <properties>
        <test.argLine>-Dio.netty.leakDetectionLevel=paranoid -Dio.netty.leakDetection.targetRecords=32</test.argLine>
      </properties>
    </profile>

    <!-- Build with unsafe disabled which also means the memory address cant be accessed-->
    <profile>
      <id>noUnsafe</id>
      <properties>
        <test.argLine>-Dio.netty.noUnsafe=true</test.argLine>
      </properties>
    </profile>

    <!-- Profile related to native-image -->
    <!-- ./mvnw -Pnative-image-agent -pl codec-native-quic test -->
    <profile>
      <id>native-image-agent</id>
      <dependencies>
        <dependency>
          <groupId>org.bouncycastle</groupId>
          <artifactId>bcpkix-jdk18on</artifactId>
        </dependency>
      </dependencies>
      <build>
        <plugins>
          <plugin>
            <artifactId>maven-compiler-plugin</artifactId>
            <configuration>
              <source>17</source>
              <target>17</target>
            </configuration>
          </plugin>
          <plugin>
            <artifactId>maven-surefire-plugin</artifactId>
            <configuration>
              <excludes>
                <exclude>io.netty.handler.codec.quic.QuicChannelEchoTest</exclude>
              </excludes>
            </configuration>
          </plugin>
          <plugin>
            <groupId>org.graalvm.buildtools</groupId>
            <artifactId>native-maven-plugin</artifactId>
            <version>${native.maven.plugin.version}</version>
            <dependencies>
              <dependency>
                <groupId>org.codehaus.plexus</groupId>
                <artifactId>plexus-utils</artifactId>
                <version>3.4.2</version>
              </dependency>
            </dependencies>
            <extensions>true</extensions>
            <executions>
              <execution>
                <id>test-native</id>
                <goals>
                  <goal>test</goal>
                </goals>
                <phase>test</phase>
              </execution>
            </executions>
            <configuration>
              <skipNativeTests>true</skipNativeTests>
              <metadataRepository>
                <enabled>true</enabled>
              </metadataRepository>
              <agent>
                <enabled>true</enabled>
                <defaultMode>Conditional</defaultMode>
                <modes>
                  <conditional>
                    <userCodeFilterPath>${project.basedir}/src/test/resources/netty-filter.json</userCodeFilterPath>
                    <extraFilterPath>${project.basedir}/src/test/resources/test-class-filter.json</extraFilterPath>
                    <parallel>true</parallel>
                  </conditional>
                </modes>
                <options>
                  <builtinCallerFilter>true</builtinCallerFilter>
                  <builtinHeuristicFilter>true</builtinHeuristicFilter>
                  <enableExperimentalPredefinedClasses>false</enableExperimentalPredefinedClasses>
                  <enableExperimentalUnsafeAllocationTracing>false</enableExperimentalUnsafeAllocationTracing>
                  <trackReflectionMetadata>true</trackReflectionMetadata>
                </options>
                <metadataCopy>
                  <disabledStages>
                    <stage>main</stage>
                  </disabledStages>
                  <merge>true</merge>
                </metadataCopy>
              </agent>
            </configuration>
          </plugin>
        </plugins>
      </build>
    </profile>
  </profiles>

  <build>
    <extensions>
      <extension>
        <groupId>kr.motd.maven</groupId>
        <artifactId>os-maven-plugin</artifactId>
        <version>1.7.0</version>
      </extension>
    </extensions>
    <plugins>
      <!-- Also include c files in source jar -->
      <plugin>
        <groupId>org.codehaus.mojo</groupId>
        <artifactId>build-helper-maven-plugin</artifactId>
        <executions>
          <execution>
            <phase>generate-sources</phase>
            <goals>
              <goal>add-source</goal>
            </goals>
            <configuration>
              <sources>
                <source>${nativeSourceDirectory}</source>
              </sources>
            </configuration>
          </execution>
        </executions>
      </plugin>
      <plugin>
        <groupId>org.apache.maven.plugins</groupId>
        <artifactId>maven-dependency-plugin</artifactId>
        <executions>
          <!-- unpack netty-jni-util files -->
          <execution>
            <id>unpack</id>
            <phase>generate-sources</phase>
            <goals>
              <goal>unpack-dependencies</goal>
            </goals>
            <configuration>
              <includeGroupIds>io.netty</includeGroupIds>
              <includeArtifactIds>netty-jni-util</includeArtifactIds>
              <classifier>sources</classifier>
              <outputDirectory>${jniUtilIncludeDir}</outputDirectory>
              <includes>**.h,**.c</includes>
              <overWriteReleases>false</overWriteReleases>
              <overWriteSnapshots>true</overWriteSnapshots>
            </configuration>
          </execution>
        </executions>
      </plugin>
      <plugin>
        <artifactId>maven-antrun-plugin</artifactId>
        <executions>

          <!-- Build the BoringSSL static libs -->
          <execution>
            <id>build-boringssl</id>
            <phase>generate-sources</phase>
            <goals>
              <goal>run</goal>
            </goals>
            <configuration>
              <target>
                <!-- Add the ant tasks from ant-contrib -->
                <taskdef resource="net/sf/antcontrib/antcontrib.properties" />
                <property environment="env" />
                <if>
                  <available file="${boringsslHomeDir}" />
                  <then>
                    <echo message="BoringSSL was already build, skipping the build step." />
                  </then>
                  <else>
                    <if>
                      <available file="${boringsslSourceDir}" />
                      <then>
                        <echo message="BoringSSL was already cloned, skipping the clone step." />
                      </then>
                      <else>
                        <echo message="Clone BoringSSL" />

                        <exec executable="git" failonerror="true" dir="${project.build.directory}" resolveexecutable="true">
                          <arg value="clone" />
                          <arg value="--branch" />
                          <arg value="${boringsslBranch}" />
<<<<<<< HEAD
                          <arg value="--single-branch"/>
=======
                          <arg value="--single-branch" />
>>>>>>> 32d11586
                          <arg value="${boringsslRepository}" />
                          <arg value="${boringsslSourceDir}" />
                        </exec>
                      </else>
                    </if>

                    <echo message="Building BoringSSL" />

                    <!-- Use the known SHA of the commit -->
                    <exec executable="git" failonerror="true" dir="${boringsslSourceDir}" resolveexecutable="true">
                      <arg value="checkout" />
                      <arg value="${boringsslCommitSha}" />
                    </exec>

                    <mkdir dir="${boringsslBuildDir}" />

                    <if>
                      <equals arg1="${platform}" arg2="android" />
                      <then>
                        <!-- https://boringssl.googlesource.com/boringssl/+/HEAD/BUILDING.md#building-for-android -->
                        <exec executable="cmake" failonerror="true" dir="${boringsslBuildDir}" resolveexecutable="true">
                          <arg value="-DANDROID_ABI=${androidAbi}" />
                          <arg value="-DCMAKE_TOOLCHAIN_FILE=${ANDROID_NDK_HOME}/build/cmake/android.toolchain.cmake" />
                          <arg value="-DANDROID_NATIVE_API_LEVEL=${androidNdkVersion}" />
                          <arg value="-DCMAKE_POSITION_INDEPENDENT_CODE=TRUE" />
                          <arg value="-DCMAKE_BUILD_TYPE=Release" />
                          <arg value="-DCMAKE_ASM_FLAGS=${cmakeAsmFlags}" />
                          <arg value="-DCMAKE_C_FLAGS_RELEASE=${cmakeCFlags}" />
                          <arg value="-DCMAKE_CXX_FLAGS_RELEASE=${cmakeCxxFlags}" />
                          <arg value="-GNinja" />
                          <arg value="${boringsslSourceDir}" />
                        </exec>
                      </then>
                      <else>
                        <exec executable="cmake" failonerror="true" dir="${boringsslBuildDir}" resolveexecutable="true">
                          <env key="MACOSX_DEPLOYMENT_TARGET" value="${macosxDeploymentTarget}" />
                          <arg value="-DCMAKE_POSITION_INDEPENDENT_CODE=TRUE" />
                          <arg value="-DCMAKE_BUILD_TYPE=Release" />
                          <arg value="-DCMAKE_MSVC_RUNTIME_LIBRARY=MultiThreaded" />
                          <arg value="-DCMAKE_ASM_FLAGS=${cmakeAsmFlags}" />
                          <arg value="-DCMAKE_C_FLAGS_RELEASE=${cmakeCFlags}" />
                          <arg value="-DCMAKE_CXX_FLAGS_RELEASE=${cmakeCxxFlags}" />
                          <arg value="-DCMAKE_CXX_FLAGS_RELEASE=${cmakeCxxFlags}" />
                          <arg line="${extraCmakeFlags}" />
                          <arg value="-GNinja" />
                          <arg value="${boringsslSourceDir}" />
                        </exec>
                      </else>
                    </if>
                    <if>
                      <!-- may be called ninja-build or ninja -->
                      <!-- See https://github.com/netty/netty-tcnative/issues/475 -->
                      <available file="ninja-build" filepath="${PATH}" />
                      <then>
                        <property name="ninjaExecutable" value="ninja-build" />
                      </then>
                      <else>
                        <property name="ninjaExecutable" value="ninja" />
                      </else>
                    </if>
                    <exec executable="${ninjaExecutable}" failonerror="true" dir="${boringsslBuildDir}" resolveexecutable="true">
                      <arg value="crypto" />
                      <arg value="ssl" />
                    </exec>

                    <!-- Only copy the libs and header files we need -->
                    <mkdir dir="${boringsslHomeBuildDir}" />
                    <copy file="${boringsslBuildDir}/${libssl}" todir="${boringsslHomeBuildDir}" verbose="true" />
                    <copy file="${boringsslBuildDir}/${libcrypto}" todir="${boringsslHomeBuildDir}" verbose="true" />
                    <copy todir="${boringsslHomeIncludeDir}" verbose="true">
                      <fileset dir="${boringsslSourceDir}/include" />
                    </copy>

                    <!-- Delete boringssl source directory after build to free up space -->
                    <delete dir="${boringsslSourceDir}"/>
                  </else>
                </if>
              </target>
            </configuration>
          </execution>
          <!-- Build the Quiche static lib -->
          <execution>
            <id>build-quiche</id>
            <phase>generate-sources</phase>
            <goals>
              <goal>run</goal>
            </goals>
            <configuration>
              <target>
                <!-- Add the ant tasks from ant-contrib -->
                <taskdef resource="net/sf/antcontrib/antcontrib.properties" />
                <property environment="env" />
                <if>
                  <available file="${quicheHomeDir}" />
                  <then>
                    <echo message="Quiche was already build, skipping the build step." />
                  </then>

                  <else>
                    <if>
                      <available file="${quicheSourceDir}" />
                      <then>
                        <echo message="Quiche was already cloned, skipping the clone step." />
                      </then>
                      <else>
                        <echo message="Clone Quiche" />

                        <exec executable="git" failonerror="true" dir="${project.build.directory}" resolveexecutable="true">
                          <arg value="clone" />
                          <arg value="--branch" />
                          <arg value="${quicheBranch}" />
<<<<<<< HEAD
                          <arg value="--single-branch"/>
=======
                          <arg value="--single-branch" />
>>>>>>> 32d11586
                          <arg value="${quicheRepository}" />
                          <arg value="${quicheSourceDir}" />
                        </exec>

                        <!-- Use the known SHA of the commit -->
                        <exec executable="git" failonerror="true" dir="${quicheSourceDir}" resolveexecutable="true">
                          <arg value="checkout" />
                          <arg value="${quicheCommitSha}" />
                        </exec>
                      </else>
                    </if>
                    <echo message="Building Quiche" />
                    <if>
                      <equals arg1="${platform}" arg2="android" />
                      <then>
                        <exec executable="cargo" failonerror="true" dir="${quicheSourceDir}" resolveexecutable="true">
                          <arg line="ndk ${cargoTarget} -p ${androidNdkVersion} -- build -p quiche --features &quot;ffi qlog&quot; --release" />
                          <env key="CFLAGS" value="${extraCflags}" />
                          <env key="CXXFLAGS" value="${extraCxxflags}" />
                          <env key="QUICHE_BSSL_PATH" value="${boringsslHomeDir}/" />
                        </exec>
                      </then>
                      <else>
                        <if>
                          <equals arg1="${os.detected.name}" arg2="windows" />
                          <then>
                            <exec executable="cargo" failonerror="true" dir="${quicheSourceDir}" resolveexecutable="true">
                              <arg line="build -p quiche --features &quot;ffi qlog&quot; --release" />
                              <arg value="${cargoTarget}" />
                              <!-- See https://github.com/cloudflare/quiche/blob/0.7.0/src/build.rs#L73 -->
                              <env key="DEBUG" value="true" />
                              <env key="OPT_LEVEL" value="3" />
                              <env key="QUICHE_BSSL_PATH" value="${boringsslHomeDir}/" />
                            </exec>
                          </then>
                          <elseif>
                            <equals arg1="${crossCompile}" arg2="linux" />
                            <then>
                              <exec executable="cargo" failonerror="true" dir="${quicheSourceDir}" resolveexecutable="true">
                                <arg line="build -p quiche --features &quot;ffi qlog&quot; --release" />
                                <arg value="${cargoTarget}" />
                                <env key="QUICHE_BSSL_PATH" value="${boringsslHomeDir}/" />
                                <!-- Lets enable frame-pointers so we can profile better -->
                                <env key="RUSTFLAGS" value="-Cforce-frame-pointers=yes" />
                                <env key="TARGET_CC" value="aarch64-none-linux-gnu-gcc" />
                              </exec>
                            </then>
                          </elseif>
                          <elseif>
                            <equals arg1="${crossCompile}" arg2="mac" />
                            <then>
                              <exec executable="cargo" failonerror="true" dir="${quicheSourceDir}" resolveexecutable="true">
                                <arg line="build -p quiche --features &quot;ffi qlog&quot; --release" />
                                <env key="CFLAGS" value="${extraCflags}" />
                                <env key="CXXFLAGS" value="${extraCxxflags}" />
                                <arg value="${cargoTarget}" />
                                <env key="QUICHE_BSSL_PATH" value="${boringsslHomeDir}/" />
                                <!-- Lets enable frame-pointers so we can profile better -->
                                <env key="RUSTFLAGS" value="-Cforce-frame-pointers=yes" />
                                <env key="MACOSX_DEPLOYMENT_TARGET" value="${macosxDeploymentTarget}" />
                              </exec>
                            </then>
                          </elseif>
                          <else>
                            <exec executable="cargo" failonerror="true" dir="${quicheSourceDir}" resolveexecutable="true">
                              <arg line="build -p quiche --features &quot;ffi qlog&quot; --release" />
                              <env key="CFLAGS" value="${extraCflags}" />
                              <env key="CXXFLAGS" value="${extraCxxflags}" />
                              <env key="QUICHE_BSSL_PATH" value="${boringsslHomeDir}/" />
                              <!-- Lets enable frame-pointers so we can profile better -->
                              <env key="RUSTFLAGS" value="-Cforce-frame-pointers=yes" />
                              <env key="MACOSX_DEPLOYMENT_TARGET" value="${macosxDeploymentTarget}" />
                            </exec>
                          </else>
                        </if>
                      </else>
                    </if>
                    <!-- Only copy the libs and header files we need -->
                    <mkdir dir="${quicheHomeDir}" />
                    <copy file="${quicheBuildDir}/${libquiche}" todir="${quicheHomeBuildDir}/" />
                    <copy todir="${quicheHomeIncludeDir}">
                      <fileset dir="${quicheSourceDir}/quiche/include" />
                    </copy>

                    <!-- Delete quiche source directory after build to free up space -->
                    <delete dir="${quicheSourceDir}"/>
                  </else>
                </if>
              </target>
            </configuration>
          </execution>
          <execution>
            <id>copy-src</id>
            <phase>generate-sources</phase>
            <goals>
              <goal>run</goal>
            </goals>
            <configuration>
              <target>
                <!-- Copy all of the c code -->
                <delete dir="${generatedSourcesDir}" quiet="true" />
                <copy todir="${generatedSourcesDir}/c">
                  <fileset dir="${project.basedir}/src/main/c" />
                </copy>

                <copy todir="${generatedSourcesDir}/c">
                  <fileset dir="${jniUtilIncludeDir}" />
                </copy>
              </target>
            </configuration>
          </execution>

          <execution>
            <!-- Adjust our template and copy it over so it can be used when compiling on windows -->
            <id>setup-template</id>
            <phase>generate-sources</phase>
            <goals>
              <goal>run</goal>
            </goals>
            <configuration>
              <target>
                <!-- Add the ant tasks from ant-contrib -->
                <taskdef resource="net/sf/antcontrib/antcontrib.properties" />
                <property environment="env" />
                <!-- Convert the paths to windows format -->
                <pathconvert property="boringsslHomeIncludeWindowsDir" targetos="windows">
                  <path location="${boringsslHomeIncludeDir}" />
                </pathconvert>
                <pathconvert property="quicheHomeIncludeWindowsDir" targetos="windows">
                  <path location="${quicheHomeIncludeDir}" />
                </pathconvert>
                <pathconvert property="boringsslHomeBuildWindowsDir" targetos="windows">
                  <path location="${boringsslHomeBuildDir}" />
                </pathconvert>
                <pathconvert property="quicheHomeBuildWindowsDir" targetos="windows">
                  <path location="${quicheHomeBuildDir}" />
                </pathconvert>
                <!-- Copy custom.m4 to fix building library without version-suffix on Android -->
                <if>
                  <equals arg1="${platform}" arg2="android" />
                  <then>
                    <copy file="src/main/native-package/m4/custom.m4.android.template" tofile="${templateDir}/m4/custom.m4" filtering="true" overwrite="true" verbose="true" />
                  </then>
                  <elseif>
                    <equals arg1="${os.detected.name}" arg2="windows" />
                    <then>
                      <!-- Copy and filter the template MSVC project -->
                      <filter token="BORINGSSL_INCLUDE_DIR" value="${boringsslHomeIncludeWindowsDir}" />
                      <filter token="QUICHE_INCLUDE_DIR" value="${quicheHomeIncludeWindowsDir}" />
                      <filter token="BORINGSSL_LIB_DIR" value="${boringsslHomeBuildWindowsDir}" />
                      <filter token="QUICHE_LIB_DIR" value="${quicheHomeBuildWindowsDir}" />
                      <filter token="QUICHE_LIB" value="${libquiche}" />
                      <filter token="CRYPTO_LIB" value="${libcrypto}" />
                      <filter token="SSL_LIB" value="${libssl}" />
                      <copy file="src/main/native-package/vs2010.custom.props.template" tofile="${templateDir}/vs2010.custom.props" filtering="true" overwrite="true" verbose="true" />
                    </then>
                  </elseif>
                  <else>
                    <!-- Copy and filter custom.m4 -->
                    <filter token="BORINGSSL_INCLUDE_DIR" value="${boringsslHomeIncludeDir}" />
                    <filter token="QUICHE_INCLUDE_DIR" value="${quicheHomeIncludeDir}" />
                    <filter token="BORINGSSL_LIB_DIR" value="${boringsslHomeBuildDir}" />
                    <filter token="QUICHE_LIB_DIR" value="${quicheHomeBuildDir}" />
                    <filter token="QUICHE_LIB" value="quiche" />
                    <filter token="CRYPTO_LIB" value="crypto" />
                    <filter token="SSL_LIB" value="ssl" />
                    <filter token="EXTRA_LDFLAGS" value="${extraLdflags}" />
                    <filter token="EXTRA_CFLAGS" value="${extraCflags}" />
                    <copy file="src/main/native-package/m4/custom.m4.template" tofile="${templateDir}/m4/custom.m4" filtering="true" overwrite="true" verbose="true" />
                  </else>
                </if>
              </target>
            </configuration>
          </execution>

          <!-- Copy the native lib that was generated and the license material for attribution -->
          <execution>
            <id>copy-native-lib-and-license</id>
            <phase>process-test-resources</phase>
            <goals>
              <goal>run</goal>
            </goals>
            <configuration>
              <target>
                <!-- Add the ant tasks from ant-contrib -->
                <taskdef resource="net/sf/antcontrib/antcontrib.properties" />

                <copy todir="${project.build.outputDirectory}" includeEmptyDirs="false">
                  <zipfileset dir="${nativeLibOnlyDir}/META-INF/native" />
                  <regexpmapper handledirsep="yes" from="^(?:[^/]+/)*([^/]+)$" to="META-INF/native/\1" />
                </copy>

                <!-- Copy license material for attribution-->
                <copy file="../NOTICE.txt" todir="${project.build.outputDirectory}/META-INF/" />
                <copy file="../LICENSE.txt" todir="${project.build.outputDirectory}/META-INF/" />
                <copy todir="${project.build.outputDirectory}/META-INF/license">
                  <fileset dir="../license" />
                </copy>

              </target>
            </configuration>
          </execution>
          <!-- Copy the manifest file that we populated so far so we can use it as a starting point when generating the jars and adding more things to it. -->
          <execution>
            <id>copy-manifest</id>
            <phase>prepare-package</phase>
            <goals>
              <goal>run</goal>
            </goals>
            <configuration>
              <target>
                <copy file="${project.build.outputDirectory}/META-INF/MANIFEST.MF" tofile="${project.build.directory}/manifests/MANIFEST-native.MF" />
                <copy file="${project.build.outputDirectory}/META-INF/MANIFEST.MF" tofile="${project.build.directory}/manifests/MANIFEST.MF" />
              </target>
            </configuration>
          </execution>
        </executions>
      </plugin>
      <!-- always produce osgi bundles -->
      <plugin>
        <groupId>org.apache.felix</groupId>
        <artifactId>maven-bundle-plugin</artifactId>
        <executions>
          <execution>
            <id>generate-manifest</id>
            <phase>process-classes</phase>
            <goals>
              <goal>manifest</goal>
            </goals>
            <configuration>
              <supportedProjectTypes>
                <supportedProjectType>jar</supportedProjectType>
                <supportedProjectType>bundle</supportedProjectType>
              </supportedProjectTypes>
              <instructions>
                <Export-Package>${project.groupId}.*</Export-Package>
                <BoringSSL-Revision>${boringsslCommitSha}</BoringSSL-Revision>
                <BoringSSL-Branch>${boringsslBranch}</BoringSSL-Branch>
                <Quiche-Revision>${quicheCommitSha}</Quiche-Revision>
                <Quiche-Branch>${quicheBranch}</Quiche-Branch>
              </instructions>
            </configuration>
          </execution>
        </executions>
      </plugin>

      <plugin>
        <artifactId>maven-source-plugin</artifactId>
        <!-- Eclipse-related OSGi manifests
              See https://github.com/netty/netty/issues/3886
              More information: https://rajakannappan.blogspot.ie/2010/03/automating-eclipse-source-bundle.html -->
        <configuration>
          <archive>
            <manifestEntries>
              <Bundle-ManifestVersion>2</Bundle-ManifestVersion>
              <Bundle-Name>${project.name}</Bundle-Name>
              <Bundle-SymbolicName>${project.groupId}.${project.artifactId}.source</Bundle-SymbolicName>
              <Bundle-Vendor>${project.organization.name}</Bundle-Vendor>
              <Bundle-Version>${parsedVersion.osgiVersion}</Bundle-Version>
              <Eclipse-SourceBundle>${project.groupId}.${project.artifactId};version="${parsedVersion.osgiVersion}";roots:="."</Eclipse-SourceBundle>
            </manifestEntries>
          </archive>
        </configuration>

        <executions>
          <execution>
            <id>attach-sources</id>
            <phase>prepare-package</phase>
            <goals>
              <goal>jar-no-fork</goal>
            </goals>
          </execution>
          <execution>
            <id>attach-test-sources</id>
            <phase>prepare-package</phase>
            <goals>
              <goal>test-jar-no-fork</goal>
            </goals>
          </execution>
        </executions>
      </plugin>

      <plugin>
        <groupId>org.fusesource.hawtjni</groupId>
        <artifactId>hawtjni-maven-plugin</artifactId>
        <executions>
          <execution>
            <id>generate-native-lib</id>
            <configuration>
              <name>${jniLibName}</name>
              <nativeSourceDirectory>${generatedSourcesDir}</nativeSourceDirectory>
              <customPackageDirectory>${templateDir}</customPackageDirectory>
              <windowsBuildTool>msbuild</windowsBuildTool>
              <windowsCustomProps>true</windowsCustomProps>
              <windowsPlatformToolset>v142</windowsPlatformToolset>
              <libDirectory>${nativeLibOnlyDir}</libDirectory>
              <verbose>true</verbose>
              <configureArgs>
                <configureArg>${extraConfigureArg}</configureArg>
                <configureArg>${extraConfigureArg2}</configureArg>
                <configureArg>--libdir=${project.build.directory}/native-build/target/lib</configureArg>
              </configureArgs>
            </configuration>
            <goals>
              <goal>generate</goal>
              <goal>build</goal>
            </goals>
          </execution>
        </executions>
      </plugin>

      <plugin>
        <artifactId>maven-jar-plugin</artifactId>
        <executions>
          <execution>
            <id>default-jar</id>
            <configuration>
              <!-- Exclude native lib and attribution for the jar without classifier-->
              <excludes>
                <exclude>META-INF/native/**</exclude>
                <exclude>META-INF/license/**</exclude>
                <exclude>META-INF/NOTICE.txt</exclude>
                <exclude>META-INF/LICENSE.txt</exclude>
              </excludes>
              <archive>
                <manifest>
                  <addDefaultImplementationEntries>true</addDefaultImplementationEntries>
                  <addDefaultSpecificationEntries>true</addDefaultSpecificationEntries>
                </manifest>
                <manifestEntries>
                  <Automatic-Module-Name>${javaModuleName}</Automatic-Module-Name>
                </manifestEntries>
                <index>true</index>
                <manifestFile>${project.build.directory}/manifests/MANIFEST.MF</manifestFile>
              </archive>
            </configuration>
          </execution>
          <!-- Generate the JAR that contains the native library in it. -->
          <execution>
            <id>native-jar</id>
            <goals>
              <goal>jar</goal>
            </goals>
            <configuration>
              <archive>
                <manifest>
                  <addDefaultImplementationEntries>true</addDefaultImplementationEntries>
                  <addDefaultSpecificationEntries>true</addDefaultSpecificationEntries>
                </manifest>
                <manifestEntries>
                  <Automatic-Module-Name>${javaModuleNameWithClassifier}</Automatic-Module-Name>
                  <Fragment-Host>${fragmentHost}</Fragment-Host>
                  <Bundle-NativeCode>${bundleNativeCode}</Bundle-NativeCode>
                </manifestEntries>
                <index>true</index>
                <manifestFile>${project.build.directory}/manifests/MANIFEST-native.MF</manifestFile>
              </archive>
              <classifier>${jni.classifier}</classifier>
            </configuration>
          </execution>
        </executions>
      </plugin>
      <plugin>
        <groupId>com.simpligility.maven.plugins</groupId>
        <artifactId>android-maven-plugin</artifactId>
        <extensions>true</extensions>
        <configuration>
          <sdk>
            <platform>${androidMinSdkVersion}</platform>
          </sdk>
          <androidManifestFile>${project.build.directory}/android-build/AndroidManifest.xml</androidManifestFile>
          <nativeLibrariesDirectory>${project.build.directory}/android-build/native-libs</nativeLibrariesDirectory>
          <classesJarExcludes>
            <exclude>META-INF</exclude>
          </classesJarExcludes>
          <classifier>${jni.classifier}</classifier>
        </configuration>
        <executions>
          <execution>
            <phase>package</phase>
          </execution>
        </executions>
      </plugin>
    </plugins>
  </build>

  <dependencies>
    <dependency>
      <groupId>io.netty</groupId>
      <artifactId>netty-jni-util</artifactId>
      <classifier>sources</classifier>
      <optional>true</optional>
    </dependency>
    <dependency>
      <groupId>${project.groupId}</groupId>
      <artifactId>netty-codec-classes-quic</artifactId>
      <version>${project.version}</version>
      <scope>compile</scope>
    </dependency>
    <dependency>
      <groupId>${project.groupId}</groupId>
      <artifactId>netty-transport-classes-epoll</artifactId>
      <version>${project.version}</version>
      <scope>test</scope>
    </dependency>
    <dependency>
      <groupId>org.hamcrest</groupId>
      <artifactId>hamcrest-library</artifactId>
      <version>1.3</version>
      <scope>test</scope>
    </dependency>
    <dependency>
      <groupId>io.netty</groupId>
      <artifactId>netty-build-common</artifactId>
      <version>${netty.build.version}</version>
      <scope>test</scope>
    </dependency>
    <!-- Also include bouncycastle so we can use SelfSignedCertificate even on more recent JDKs during testing -->
    <dependency>
      <groupId>org.bouncycastle</groupId>
      <artifactId>bcpkix-jdk18on</artifactId>
      <scope>test</scope>
    </dependency>
    <dependency>
      <groupId>org.jetbrains</groupId>
      <artifactId>annotations</artifactId>
    </dependency>
  </dependencies>
</project><|MERGE_RESOLUTION|>--- conflicted
+++ resolved
@@ -17,23 +17,12 @@
 <project xmlns="http://maven.apache.org/POM/4.0.0" xmlns:xsi="http://www.w3.org/2001/XMLSchema-instance" xsi:schemaLocation="http://maven.apache.org/POM/4.0.0 https://maven.apache.org/maven-v4_0_0.xsd">
   <modelVersion>4.0.0</modelVersion>
   <parent>
-<<<<<<< HEAD
     <groupId>io.netty</groupId>
     <artifactId>netty-parent</artifactId>
     <version>4.2.1.Final-SNAPSHOT</version>
   </parent>
 
   <artifactId>netty-codec-native-quic</artifactId>
-=======
-    <groupId>io.netty.incubator</groupId>
-    <artifactId>netty-incubator-codec-parent-quic</artifactId>
-    <version>0.0.73.Final-SNAPSHOT</version>
-  </parent>
-
-  <artifactId>netty-incubator-codec-native-quic</artifactId>
-  <version>0.0.73.Final-SNAPSHOT</version>
-  <name>Netty/Incubator/Codec/Native/Quic</name>
->>>>>>> 32d11586
   <packaging>${packaging.type}</packaging>
 
   <name>Netty/Codec/Native/Quic</name>
@@ -688,11 +677,7 @@
                           <arg value="clone" />
                           <arg value="--branch" />
                           <arg value="${boringsslBranch}" />
-<<<<<<< HEAD
-                          <arg value="--single-branch"/>
-=======
                           <arg value="--single-branch" />
->>>>>>> 32d11586
                           <arg value="${boringsslRepository}" />
                           <arg value="${boringsslSourceDir}" />
                         </exec>
@@ -804,11 +789,7 @@
                           <arg value="clone" />
                           <arg value="--branch" />
                           <arg value="${quicheBranch}" />
-<<<<<<< HEAD
-                          <arg value="--single-branch"/>
-=======
                           <arg value="--single-branch" />
->>>>>>> 32d11586
                           <arg value="${quicheRepository}" />
                           <arg value="${quicheSourceDir}" />
                         </exec>
